--- conflicted
+++ resolved
@@ -401,221 +401,3 @@
     }
 }
 
-<<<<<<< HEAD
-=======
-/// The state of a model during streaming evaluation.
-#[derive(Clone)]
-pub struct StreamingState {
-    model: Model,
-    output: usize,
-    mapping: Vec<Option<usize>>,
-    buffers: Vec<Box<OpBuffer>>,
-    dimensions: HashMap<(usize, usize), usize>,
-    successors: Vec<Vec<(usize, usize)>>,
-}
-
-/// The type of an input during streaming evaluation.
-#[derive(Debug, Clone)]
-pub enum StreamingInput {
-    // The input is being streamed. We pass its datatype and shape along,
-    // using None to denote the streaming dimension.
-    Streamed(tfpb::types::DataType, Vec<Option<usize>>),
-
-    // The input will remain constant during the evaluation.
-    Constant(Tensor),
-}
-
-impl StreamingState {
-    /// Initializes the streaming evaluation of a model.
-    ///
-    /// For each input in the model, you must either provide a constant
-    /// value or specify the dimension along which to stream.
-    ///
-    /// You will only be able to fetch the results of the evaluation step
-    /// for the output node. If `output` is None, the output node will be
-    /// guessed automatically.
-    pub fn start(
-        model: Model,
-        inputs: Vec<(usize, StreamingInput)>,
-        output: Option<usize>,
-    ) -> Result<StreamingState> {
-        use StreamingInput::*;
-
-        let output = output
-            .or(analyser::detect_output(&model)?)
-            .ok_or("Unable to auto-detect output node.")?;
-
-        let mut analyser = Analyser::new(model, output)?;
-
-        // Pre-compute the constant part of the graph using the analyser.
-        for input in inputs {
-            match input {
-                (i, Streamed(dt, shape)) =>
-                    analyser.hint(i, &TensorFact {
-                        datatype: typefact!(dt),
-                        shape: shape.iter().cloned().collect(),
-                        value: valuefact!(_),
-                    })?,
-                (i, Constant(tensor)) => analyser.hint(i, &tensor_to_fact(tensor))?,
-            }
-        }
-
-        analyser.run()?;
-        analyser.propagate_constants()?;
-
-        // Keep track of the relation between old and new node indexes, as the
-        // analyser replaces the constant parts of the graph with Const nodes.
-        let mapping = analyser.prune_unused();
-        let output = mapping[output].ok_or("The output node doesn't exist in the streaming graph.")?;
-
-        let successors = analyser.next_edges.iter()
-            .map(|s| {
-                s.iter()
-                    .filter_map(|&e| {
-                        let e = &analyser.edges[e];
-                        e.to_node.map(|dest| (e.from_out, dest))
-                    })
-                    .collect::<Vec<_>>()
-            })
-            .collect::<Vec<_>>();
-
-        let buffers = analyser.nodes.iter()
-            .map(|n| n.op.new_buffer())
-            .collect::<Vec<_>>();
-
-        let mut dimensions = HashMap::with_capacity(analyser.edges.len());
-        for edge in &analyser.edges {
-            let source = &analyser.nodes[edge.from_node.unwrap()];
-            let streamed = edge.fact.shape.dims.iter().position(|d| d.is_streamed());
-
-            if source.op_name != "Const" && streamed.is_some() {
-                debug!(
-                    "Found streaming dimension {:?} for ({}, {:?}).",
-                    streamed.unwrap(),
-                    source.name,
-                    edge.from_out,
-                );
-
-                dimensions.insert((source.id, edge.from_out), streamed.unwrap());
-            }
-        }
-
-        let model = analyser.into_model();
-
-        Ok(StreamingState {model, output, mapping, buffers, dimensions, successors})
-    }
-
-    /// Access the simplified model used for streaming operations.
-    pub fn model(&self) -> &Model {
-        &self.model
-    }
-
-    /// Runs one streaming evaluation step.
-    ///
-    /// The step starts by feeding a new chunk of data into one of the
-    /// non-constant inputs of the model, which gets propagated to all
-    /// the nodes in the graph in breadth-first ordering.
-    ///
-    /// The method will return a Vec<Vec<Tensor>>, which will contain
-    /// a Vec<Tensor> for every chunk that was produced by the output
-    /// during the evaluation step, with one Tensor per output port.
-    pub fn step(&mut self, input: usize, input_chunk: Tensor) -> Result<Vec<Vec<Tensor>>> {
-        self.step_wrapping_ops(input, input_chunk, |node, inputs, buffers| node.op.step(inputs, buffers))
-    }
-
-    // This function is not part of the public API, it's public to allow
-    // instrumentation and auditing from cli.
-    #[inline]
-    #[doc(hidden)]
-    pub fn step_wrapping_ops<W>(&mut self, input: usize, input_chunk: Tensor, mut node_step:W) -> Result<Vec<Vec<Tensor>>> 
-        where W: FnMut(&Node, Vec<(Option<usize>, Option<TensorView>)>, &mut Box<OpBuffer>) -> Result<Option<Vec<TensorView>>>
-    {
-        let mut queue = VecDeque::new();
-        let mut outputs = vec![];
-
-        let input = self.mapping[input].ok_or("The input node doesn't exist in the streaming graph.")?;
-        let input_view = Into::<TensorView>::into(input_chunk).into_shared();
-
-        for &(port, target) in &self.successors[input] {
-            queue.push_back((input, port, target, input_view.clone()));
-        }
-
-        while let Some((source, port, target, chunk)) = queue.pop_front() {
-            debug!(
-                "Executing new edge: source={:?}, port={:?}, target={:?}, chunk={:?}",
-                source, port, target, chunk
-            );
-
-            let target = self.model.get_node_by_id(target)?;
-            let mut inputs = vec![];
-
-            // We wrap chunk in an option because we want to capture
-            // its value in one and only one of the iterations, but
-            // the borrow checker doesn't know that.
-            let mut chunk = Some(chunk);
-
-            for &(k, kp) in &target.inputs {
-                let pred = self.model.get_node_by_id(k)?;
-                let dimension = self.dimensions.get(&(k, kp.unwrap_or(0))).map(|i| *i);
-
-                let value = if pred.op_name == "Const" {
-                    // The input is not streamed, and so was turned into a constant
-                    // node by the analyser when performing StreamingState::start.
-                    Some(pred.op.eval(vec![])?.pop().unwrap())
-                } else if k == source && kp.is_some() && kp.unwrap() == port {
-                    // The input is streamed, and we've got a new chunk to give it.
-                    // FIXME(liautaud): This doesn't work well if there are multiple
-                    // edges from node source to node k, because the condition above
-                    // will get verified for all edges but only one actually "holds"
-                    // the chunk. The others will be None, and the unwrap will fail.
-                    let chunk = chunk.take().unwrap();
-
-                    // We only allow chunks of size 1 along the streaming dimension.
-                    if chunk.as_tensor().shape()[dimension.unwrap()] != 1 {
-                        bail!("Trying to consume a chunk of size != 1 along the streaming dimension.");
-                    }
-
-                    Some(chunk)
-                } else {
-                    // The input is streamed, but we don't have anything to give it yet.
-                    None
-                };
-
-                inputs.push((dimension, value));
-            }
-
-            let buffer = &mut self.buffers[target.id];
-
-            if let Some(mut output_chunks) = node_step(target, inputs, buffer)? {
-                if target.id == self.output {
-                    // If we've reached the output, just save the chunks.
-                    outputs.push(output_chunks.clone());
-                }
-
-                // Propagate the chunks to the successors.
-                for &(port, successor) in &self.successors[target.id] {
-                    queue.push_back((target.id, port, successor, output_chunks[port].share()));
-                }
-            }
-        }
-
-        // Convert the output TensorViews to Tensors.
-        let outputs = outputs
-            .into_iter()
-            .map(|chunks| chunks
-                .into_iter()
-                .map(|tv| tv.into_tensor())
-                .collect()
-            )
-            .collect();
-
-        Ok(outputs)
-    }
-
-    /// Resets the model state.
-    pub fn reset(&mut self) -> Result<()> {
-        self.buffers = self.model.nodes.iter().map(|n| n.op.new_buffer()).collect::<Vec<_>>();
-        Ok(())
-    }
-}
->>>>>>> 20342227
