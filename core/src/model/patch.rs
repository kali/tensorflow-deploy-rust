use std::fmt::{Debug, Display};
use std::ops::{Deref, DerefMut};

use crate::internal::*;
use crate::model::dsl::ModelSpecialOps;
use crate::model::*;
use crate::ops::source:: { Source, TypedSource };

/// A change to apply to a model.
///
/// Actually structured around a model that represent the new nodes to be
/// inserted, plus information about how to connect these new nodes to the
/// pre-existing graph.
#[derive(Clone, Debug)]
pub struct ModelPatch<TI, O>
where
    TI: TensorInfo + Clone + 'static,
    O: Display + Debug + AsRef<dyn Op> + AsMut<dyn Op> + Clone + 'static,
<<<<<<< HEAD
=======
    ModelImpl<TI, O>: ModelSpecialOps<TI, O>,
>>>>>>> 0024640a
{
    /// the model-like 'pagch' of nodes to add to the model
    pub model: ModelImpl<TI, O>,
    pub incoming: HashMap<OutletId, OutletId>,
    pub shunt_outlet_by: HashMap<OutletId, OutletId>,
    pub obliterate: Vec<usize>,
}

impl<TI, O> Default for ModelPatch<TI, O>
where
    TI: TensorInfo + Clone + 'static,
    O: Display + Debug + AsRef<dyn Op> + AsMut<dyn Op> + Clone + 'static,
<<<<<<< HEAD
=======
    ModelImpl<TI, O>: ModelSpecialOps<TI, O>,
>>>>>>> 0024640a
{
    fn default() -> ModelPatch<TI, O> {
        ModelPatch {
            model: ModelImpl::default(),
            incoming: HashMap::new(),
            shunt_outlet_by: HashMap::new(),
            obliterate: vec![],
        }
    }
}

impl<TI, O> Deref for ModelPatch<TI, O>
where
    TI: TensorInfo + Clone + 'static,
    O: Display + Debug + AsRef<dyn Op> + AsMut<dyn Op> + Clone + 'static,
<<<<<<< HEAD
=======
    ModelImpl<TI, O>: ModelSpecialOps<TI, O>,
>>>>>>> 0024640a
{
    type Target = ModelImpl<TI, O>;
    fn deref(&self) -> &ModelImpl<TI, O> {
        &self.model
    }
}

impl<TI, O> DerefMut for ModelPatch<TI, O>
where
    TI: TensorInfo + Clone + 'static,
    O: Display + Debug + AsRef<dyn Op> + AsMut<dyn Op> + Clone + 'static,
<<<<<<< HEAD
=======
    ModelImpl<TI, O>: ModelSpecialOps<TI, O>,
>>>>>>> 0024640a
{
    fn deref_mut(&mut self) -> &mut ModelImpl<TI, O> {
        &mut self.model
    }
}

impl<TI, O> ModelPatch<TI, O>
where
    TI: TensorInfo + Clone + 'static,
<<<<<<< HEAD
    O: Display
        + Debug
        + From<Source>
        + From<Dummy>
        + AsRef<dyn Op>
        + AsMut<dyn Op>
        + Clone
        + 'static,
=======
    O: Display + Debug + AsRef<dyn Op> + AsMut<dyn Op> + Clone + 'static,
    ModelImpl<TI, O>: ModelSpecialOps<TI, O>,
>>>>>>> 0024640a
{
    pub fn is_empty(&self) -> bool {
        self.model.nodes.is_empty() && self.shunt_outlet_by.is_empty() && self.obliterate.is_empty()
    }

    /// Draw a tap from a preexisting node.
    ///
    /// returns an OutletId usable in the little "patch" model
    pub fn tap_model(
        &mut self,
        model: &ModelImpl<TI, O>,
        outlet: OutletId,
    ) -> TractResult<OutletId> {
        let fact = model.outlet_fact(outlet)?;
        let node_id = self
            .add_source(format!("incoming-{}/{}", outlet.node, outlet.slot), objekt::clone(fact))?;
        let inside = OutletId::new(node_id, 0);
        self.incoming.insert(inside, outlet);
        Ok(inside)
    }

    /// Draw a tap from a preexisting node and connect it to an inlet.
    pub fn tap_model_and_plug(
        &mut self,
        model: &ModelImpl<TI, O>,
        outlet: OutletId,
        inlet: InletId,
    ) -> TractResult<OutletId> {
        let tap = self.tap_model(model, outlet)?;
        self.add_edge(tap, inlet)?;
        Ok(tap)
    }

    /// Replace an Outlet in the target model by one from the patch.
    pub fn shunt_outside(&mut self, outlet: OutletId, by: OutletId) -> TractResult<()> {
        self.shunt_outlet_by.insert(outlet, by);
        Ok(())
    }

    pub fn obliterate(&mut self, node: usize) -> TractResult<()> {
        self.obliterate.push(node);
        Ok(())
    }

    /// Convenience method creating a patch that replace a single operation.
    pub fn replace_single_op<IO: Into<O>>(
        patched_model: &ModelImpl<TI, O>,
        node: &BaseNode<TI, O>,
        inputs: &[OutletId],
        new_op: IO,
    ) -> TractResult<ModelPatch<TI, O>> {
        let mut patch = ModelPatch::default();
        let new_op = new_op.into();
        let outputs = node.outputs.iter().map(|o| objekt::clone(&o.fact)).collect();
        let by = patch.add_node(&*node.name, new_op, outputs)?;
        for (ix, i) in inputs.iter().enumerate() {
            let o = patch.tap_model(&patched_model, *i)?;
            patch.add_edge(o, InletId::new(by, ix))?;
        }
        for ix in 0..node.outputs.len() {
            patch.shunt_outside(OutletId::new(node.id, ix), OutletId::new(by, ix))?;
        }
        Ok(patch)
    }

    /// Convenience method creating a patch that replace a single operation.
    pub fn fuse_with_next<IO: Into<O>>(
        patched_model: &ModelImpl<TI, O>,
        node: &Node<TI>,
        new_op: IO,
    ) -> TractResult<ModelPatch<TI, O>> {
        let mut patch = ModelPatch::default();
        let succ = if let Some(succ) = patched_model.single_succ(node.id)? {
            succ
        } else {
            bail!("Non single successor fuse attempt")
        };
        let new_op = new_op.into();
        let by = patch.add_node(&*node.name, new_op, tvec!(succ.outputs[0].fact.clone()))?;
        for (ix, i) in node.inputs.iter().enumerate() {
            let o = patch.tap_model(&patched_model, *i)?;
            patch.add_edge(o, InletId::new(by, ix))?;
        }
        for ix in 0..node.outputs.len() {
            patch.shunt_outside(OutletId::new(succ.id, ix), OutletId::new(by, ix))?;
        }
        Ok(patch)
    }

    /// Convenience method creating a patch that shunt the given node.
    pub fn shunt_one_op(
        patched_model: &ModelImpl<TI, O>,
        node: &BaseNode<TI, O>,
    ) -> TractResult<ModelPatch<TI, O>> {
        let mut patch = ModelPatch::default();
        let tap = patch.tap_model(patched_model, node.inputs[0])?;
        patch.shunt_outside(OutletId::new(node.id, 0), tap)?;
        Ok(patch)
    }

    /// Convenience method creating a patch that replace a single unary operation.
    pub fn single_unary_op<IO: Into<O>>(
        patched_model: &ModelImpl<TI, O>,
        node: &BaseNode<TI, O>,
        new_op: IO,
    ) -> TractResult<ModelPatch<TI, O>> {
        Self::replace_single_op(patched_model, node, &[node.inputs[0]], new_op)
    }

    /// Convenience method creating a patch that insert an unary op on an outlet.
    pub fn intercept<IO: Into<O>>(
        patched_model: &ModelImpl<TI, O>,
        outlet: OutletId,
        name: impl Into<String>,
        new_op: IO,
        fact: TI,
    ) -> TractResult<ModelPatch<TI, O>> {
        let mut patch = ModelPatch::default();
        patch.tap_model(patched_model, outlet)?;
        let new_id = patch.chain(name, new_op, tvec!(fact))?;
        patch.shunt_outside(outlet, OutletId::new(new_id, 0))?;
        Ok(patch)
    }

    /// Apply all changes in the patch to the target model.
    pub fn apply(self, target: &mut ModelImpl<TI, O>) -> TractResult<()> {
        let prior_target_inputs = target.input_outlets()?.len();
        let prior_target_outputs = target.output_outlets()?.len();
        let ModelPatch { model: patch, incoming: mut mapping, shunt_outlet_by, obliterate } = self;
        let mut all_inputs = HashMap::new(); // new_id -> [ old_inputs ]
        for node in patch.nodes {
            if node.op_is::<Source>() || node.op_is::<TypedSource>() {
                continue
            }
            let BaseNode { id, name, inputs, control_inputs, op, outputs } = node;
            let n_outputs = outputs.len();
            let facts = outputs.into_iter().map(|of| of.fact).collect();
            let added_node_id = target.add_node(name, op, facts)?;
            for &prec in control_inputs.iter() {
                target.nodes[added_node_id]
                    .control_inputs
                    .push(mapping[&OutletId::new(prec, 0)].node)
            }
            for ix in 0..n_outputs {
                mapping.insert(OutletId::new(id, ix), OutletId::new(added_node_id, ix));
            }
            all_inputs.insert(added_node_id, inputs);
        }
        debug_assert_eq!(target.input_outlets()?.len(), prior_target_inputs);
        debug_assert_eq!(target.output_outlets()?.len(), prior_target_outputs);
        for (outlet, by) in shunt_outlet_by {
            let fixed_by = mapping[&by];
            let succs = target.nodes()[outlet.node].outputs[outlet.slot].successors.clone();
            for succ in succs {
                target.add_edge(fixed_by, succ)?;
            }
            for o in target.outputs.iter_mut() {
                if *o == outlet {
                    *o = fixed_by;
                }
            }
        }
        debug_assert_eq!(target.input_outlets()?.len(), prior_target_inputs);
        debug_assert_eq!(target.output_outlets()?.len(), prior_target_outputs);
        for (node, inputs) in all_inputs {
            for (ix, input) in inputs.into_iter().enumerate() {
                target.add_edge(mapping[&input], InletId::new(node, ix))?;
            }
        }
        debug_assert_eq!(target.input_outlets()?.len(), prior_target_inputs);
        debug_assert_eq!(target.output_outlets()?.len(), prior_target_outputs);
        for node in obliterate {
            target.node_mut(node).op = target.create_dummy();
        }
        debug_assert_eq!(target.input_outlets()?.len(), prior_target_inputs);
        debug_assert_eq!(target.output_outlets()?.len(), prior_target_outputs);
        Ok(())
    }
}<|MERGE_RESOLUTION|>--- conflicted
+++ resolved
@@ -16,10 +16,7 @@
 where
     TI: TensorInfo + Clone + 'static,
     O: Display + Debug + AsRef<dyn Op> + AsMut<dyn Op> + Clone + 'static,
-<<<<<<< HEAD
-=======
-    ModelImpl<TI, O>: ModelSpecialOps<TI, O>,
->>>>>>> 0024640a
+    ModelImpl<TI, O>: ModelSpecialOps<TI, O>,
 {
     /// the model-like 'pagch' of nodes to add to the model
     pub model: ModelImpl<TI, O>,
@@ -32,10 +29,7 @@
 where
     TI: TensorInfo + Clone + 'static,
     O: Display + Debug + AsRef<dyn Op> + AsMut<dyn Op> + Clone + 'static,
-<<<<<<< HEAD
-=======
-    ModelImpl<TI, O>: ModelSpecialOps<TI, O>,
->>>>>>> 0024640a
+    ModelImpl<TI, O>: ModelSpecialOps<TI, O>,
 {
     fn default() -> ModelPatch<TI, O> {
         ModelPatch {
@@ -51,10 +45,7 @@
 where
     TI: TensorInfo + Clone + 'static,
     O: Display + Debug + AsRef<dyn Op> + AsMut<dyn Op> + Clone + 'static,
-<<<<<<< HEAD
-=======
-    ModelImpl<TI, O>: ModelSpecialOps<TI, O>,
->>>>>>> 0024640a
+    ModelImpl<TI, O>: ModelSpecialOps<TI, O>,
 {
     type Target = ModelImpl<TI, O>;
     fn deref(&self) -> &ModelImpl<TI, O> {
@@ -66,10 +57,7 @@
 where
     TI: TensorInfo + Clone + 'static,
     O: Display + Debug + AsRef<dyn Op> + AsMut<dyn Op> + Clone + 'static,
-<<<<<<< HEAD
-=======
-    ModelImpl<TI, O>: ModelSpecialOps<TI, O>,
->>>>>>> 0024640a
+    ModelImpl<TI, O>: ModelSpecialOps<TI, O>,
 {
     fn deref_mut(&mut self) -> &mut ModelImpl<TI, O> {
         &mut self.model
@@ -79,19 +67,8 @@
 impl<TI, O> ModelPatch<TI, O>
 where
     TI: TensorInfo + Clone + 'static,
-<<<<<<< HEAD
-    O: Display
-        + Debug
-        + From<Source>
-        + From<Dummy>
-        + AsRef<dyn Op>
-        + AsMut<dyn Op>
-        + Clone
-        + 'static,
-=======
-    O: Display + Debug + AsRef<dyn Op> + AsMut<dyn Op> + Clone + 'static,
-    ModelImpl<TI, O>: ModelSpecialOps<TI, O>,
->>>>>>> 0024640a
+    O: Display + Debug + AsRef<dyn Op> + AsMut<dyn Op> + Clone + 'static,
+    ModelImpl<TI, O>: ModelSpecialOps<TI, O>,
 {
     pub fn is_empty(&self) -> bool {
         self.model.nodes.is_empty() && self.shunt_outlet_by.is_empty() && self.obliterate.is_empty()
